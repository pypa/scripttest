--- conflicted
+++ resolved
@@ -9,11 +9,7 @@
 import shlex
 import subprocess
 import re
-<<<<<<< HEAD
 from scripttest.backwardscompat import string
-=======
-from .backwardscompat import string
->>>>>>> da1f4a40
 
 if sys.platform == 'win32':
     def clean_environ(e):
